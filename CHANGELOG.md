# Changelog

All notable changes to this project will be documented in this file.

The format is based on [Keep a Changelog](https://keepachangelog.com/en/1.0.0/),
and this project adheres to [Semantic Versioning](https://semver.org/spec/v2.0.0.html).

## [Unreleased]

<<<<<<< HEAD
### Added
- Add a `clippy` action to CI and fix warnings [#77]
=======
## [0.11.3] - 2023-05-17
>>>>>>> ce287298

### Changed
- Update issue links in CHANGELOG [#84]

### Fixed

- Fix documentation links [#93]
- Fix `Cargo.toml` invalid categories [#75]

## [0.11.2] - 2022-10-26

### Fixed

- Fixed `rkyv-impl` feature by bringing in `rkyv/alloc` on `alloc` feature
- Make `g1` and `g2` `Archived*` structs only available on `rkyv-impl` 

## [0.11.1] - 2022-10-19

### Added
- Add support for `rkyv-impl` under `no_std`
- Add wrapper type for `subtle::Choice`

### Change
- Derive manual implementations of `rkyv` trait by introducing a wrapper for the
  `subtle::Choice` type

## [0.11.0] - 2022-08-17

### Added
- Add `rkyv-impl` feature
- Add implementation of `CheckBytes`

### Change
- Move `rkyv`-related implementations behind the `rkyv-impl` feature

### Remove
- `Sized` bound from `G2Prepared` `rkyv::Serialize` implementation [#94]

## [0.10.1] - 2022-07-27

### Added
- `rkyv` implementation behind feature gate [#90]
- Derive `Hash` for `BlsScalar`
- Apply patches from `zkcrypto` to improve the efficiency [#86]

## [0.10.0] - 2022-05-25

### Changed
- Change `invert` Scalar function signature [#78]

### Added
- Add `invert_ct` constant time Scalar inversion calculation [#78]

## [0.9.0] - 2022-02-24

### Changed
- Update canonical and canonical_derive to v0.7
- Update rust edition to 2021

## [0.8.0] - 2021-04-28

### Fixed

- Fix `canonical-0.6` impl bugs. [#61]

### Removed

- Remove unnecessary `.into()` calls. [#67]

## [0.7.0] - 2021-04-12

### Added

- `parallel` feature inclusion. [#54]

### Fixed

- No_std support fixes. [#54]
- Fix crate benchmarks. [#59]

### Changed

- Update `canonical` to `0.6`. [#58]

## [0.6.0] - 2021-01-27

### Changed

- Canonical updated to v0.5 [#52]

## [0.5.2] - 2021-01-25

### Fixed

- Incorrect encoding for unchecked bytes serialization [#50]

## [0.5.1] - 2021-01-22

### Changed

- Update dusk-bytes and implement hex format tests

## [0.5.0] - 2021-01-21

### Changed

- to/from bytes methods of BlsScalar, G1Affine, G2Affine refactored in favor of dusk-bytes

### Added

- Included `G1Affine::to_raw_bytes` and `G1Affine::from_slice_unchecked`
- Included `G2Affine::to_raw_bytes` and `G2Affine::from_slice_unchecked`
- Included `G2Prepared::to_raw_bytes` and `G2Prepared::from_slice_unchecked`

## [0.4.0] - 2020-12-24

### Changed

- no-std compatibility for pairings feature
- isolate serde with `serde_req` feature

## [0.3.0] - 2020-11-08

### Changed

- no-std compatibility
- export scalar as `BlsScalar`

## [0.2.0] - 2020-11-03

### Added

- Add `Canon` behind feature flag

## [0.1.5] - 2020-10-29

### Changed

- Derive Canon traits for Scalar

## [0.1.4] - 2020-09-11

### Changed

- Update `subtle` from `2.2.1` to `2.3.0`

### Fixed

- Fix benchmarks

## [0.1.3] - 2020-08-11

### Added

- Add `is_one` and `is_zero` for `Scalar`
- Add `pow_of_2` for `Scalar`

## [0.1.2] - 2020-07-20

### Added

- Add `random` for `Scalar`
- Add `Serde` for `G2Prepared`, `Fp6`, `Fp2`, `Fp`, `G2Affine`, `G1Affine`, `Scalar`
- Add `Product`, `Sum`, `PartialOrd`, `Ord`, `Xor` and `And` for `Scalar`
- Add `reduce` method for `Scalar`
- Add `std` feature as default feature

### Changed

- Change `to_base_4` method of `Scalar`
- Rename `S` to `TWO_ADACITY` and export it

<!-- Issues -->
<<<<<<< HEAD
[#77]: (https://github.com/dusk-network/bls12_381/issues/77)
=======
>>>>>>> ce287298
[#93]: (https://github.com/dusk-network/bls12_381/issues/93)
[#75]: (https://github.com/dusk-network/bls12_381/issues/75)
[#84]: (https://github.com/dusk-network/bls12_381/issues/84)
[#94]: (https://github.com/dusk-network/bls12_381/issues/94)
[#90]: (https://github.com/dusk-network/bls12_381/issues/90)
[#86]: (https://github.com/dusk-network/bls12_381/issues/86)
[#78]: (https://github.com/dusk-network/bls12_381/issues/78)
[#61]: (https://github.com/dusk-network/bls12_381/issues/61)
[#67]: (https://github.com/dusk-network/bls12_381/issues/67)
[#54]: (https://github.com/dusk-network/bls12_381/issues/54)
[#59]: (https://github.com/dusk-network/bls12_381/issues/59)
[#58]: (https://github.com/dusk-network/bls12_381/issues/58)
[#52]: (https://github.com/dusk-network/bls12_381/issues/52)
[#50]: (https://github.com/dusk-network/bls12_381/issues/50)

<!-- Versions -->
[Unreleased]: https://github.com/dusk-network/bls12_381/compare/v0.11.3...HEAD
[0.11.3]: https://github.com/dusk-network/bls12_381/compare/v0.11.2...v0.11.3
[0.11.2]: https://github.com/dusk-network/bls12_381/compare/v0.11.1...v0.11.2
[0.11.1]: https://github.com/dusk-network/bls12_381/compare/v0.11.0...v0.11.1
[0.11.0]: https://github.com/dusk-network/bls12_381/compare/v0.10.1...v0.11.0
[0.10.1]: https://github.com/dusk-network/bls12_381/compare/v0.10.0...v0.10.1
[0.10.0]: https://github.com/dusk-network/bls12_381/compare/v0.9.0...v0.10.0
[0.9.0]: https://github.com/dusk-network/bls12_381/compare/v0.8.0...v0.9.0
[0.8.0]: https://github.com/dusk-network/bls12_381/compare/v0.7.0...v0.8.0
[0.7.0]: https://github.com/dusk-network/bls12_381/compare/v0.6.0...v0.7.0
[0.6.0]: https://github.com/dusk-network/bls12_381/compare/v0.5.2...v0.6.0
[0.5.2]: https://github.com/dusk-network/bls12_381/compare/v0.5.1...v0.5.2
[0.5.1]: https://github.com/dusk-network/bls12_381/compare/v0.5.0...v0.5.1
[0.5.0]: https://github.com/dusk-network/bls12_381/compare/v0.4.0...v0.5.0
[0.4.0]: https://github.com/dusk-network/bls12_381/compare/v0.3.0...v0.4.0
[0.3.0]: https://github.com/dusk-network/bls12_381/compare/v0.2.0...v0.3.0
[0.2.0]: https://github.com/dusk-network/bls12_381/compare/v0.1.5...v0.2.0
[0.1.5]: https://github.com/dusk-network/bls12_381/compare/v0.1.4...v0.1.5
[0.1.4]: https://github.com/dusk-network/bls12_381/compare/v0.1.3...v0.1.4
[0.1.3]: https://github.com/dusk-network/bls12_381/compare/v0.1.2...v0.1.3
[0.1.2]: https://github.com/dusk-network/bls12_381/compare/v0.1.1...v0.1.2
[0.1.1]: https://github.com/dusk-network/bls12_381/releases/tag/v0.1.1<|MERGE_RESOLUTION|>--- conflicted
+++ resolved
@@ -7,12 +7,10 @@
 
 ## [Unreleased]
 
-<<<<<<< HEAD
 ### Added
 - Add a `clippy` action to CI and fix warnings [#77]
-=======
+
 ## [0.11.3] - 2023-05-17
->>>>>>> ce287298
 
 ### Changed
 - Update issue links in CHANGELOG [#84]
@@ -186,10 +184,7 @@
 - Rename `S` to `TWO_ADACITY` and export it
 
 <!-- Issues -->
-<<<<<<< HEAD
 [#77]: (https://github.com/dusk-network/bls12_381/issues/77)
-=======
->>>>>>> ce287298
 [#93]: (https://github.com/dusk-network/bls12_381/issues/93)
 [#75]: (https://github.com/dusk-network/bls12_381/issues/75)
 [#84]: (https://github.com/dusk-network/bls12_381/issues/84)
